<<<<<<< HEAD
FROM allennlp/commit:b6cc9d39651273e8ec2a7e334908ffa9de5c2026
=======
FROM allennlp/allennlp:v0.8.0
>>>>>>> aa239f9b

LABEL maintainer="suching@allenai.org"

WORKDIR /stage/allennlp

# Install postgres binary
<<<<<<< HEAD
=======
RUN pip install numpy
>>>>>>> aa239f9b
RUN pip install pandas
RUN pip install pytest
RUN pip install torchvision
RUN pip install tabulate
RUN pip install regex

<<<<<<< HEAD
COPY scripts/ scripts/
COPY vae/ vae/
=======
COPY bin/ bin/
COPY common/ common/
COPY data/ data/
COPY models/ models/
COPY modules/ modules/
COPY tests/ tests/
>>>>>>> aa239f9b
COPY training_config/ training_config/

# Optional argument to set an environment variable with the Git SHA
ARG SOURCE_COMMIT
ENV ALLENAI_VAE_SOURCE_COMMIT $SOURCE_COMMIT

EXPOSE 8000

ENTRYPOINT ["./bin/bash"]<|MERGE_RESOLUTION|>--- conflicted
+++ resolved
@@ -1,39 +1,20 @@
-<<<<<<< HEAD
 FROM allennlp/commit:b6cc9d39651273e8ec2a7e334908ffa9de5c2026
-=======
-FROM allennlp/allennlp:v0.8.0
->>>>>>> aa239f9b
 
 LABEL maintainer="suching@allenai.org"
 
 WORKDIR /stage/allennlp
 
 # Install postgres binary
-<<<<<<< HEAD
-=======
-RUN pip install numpy
->>>>>>> aa239f9b
 RUN pip install pandas
 RUN pip install pytest
 RUN pip install torchvision
 RUN pip install tabulate
 RUN pip install regex
 
-<<<<<<< HEAD
 COPY scripts/ scripts/
 COPY vae/ vae/
-=======
-COPY bin/ bin/
 COPY common/ common/
 COPY data/ data/
-COPY models/ models/
-COPY modules/ modules/
-COPY tests/ tests/
->>>>>>> aa239f9b
-COPY training_config/ training_config/
-
-# Optional argument to set an environment variable with the Git SHA
-ARG SOURCE_COMMIT
 ENV ALLENAI_VAE_SOURCE_COMMIT $SOURCE_COMMIT
 
 EXPOSE 8000
