--- conflicted
+++ resolved
@@ -47,11 +47,7 @@
                       help='Do not lowercase text: default=%default')
     parser.add_option('--min-length', dest='min_length', default=3,
                       help='Minimum token length: default=%default')
-<<<<<<< HEAD
-    parser.add_option('--vocab-size', dest='vocab_size', default=None, type=int,
-=======
     parser.add_option('--vocab-size', type=int, dest='vocab_size', default=None,
->>>>>>> 2172842e
                       help='Size of the vocabulary (by most common, following above exclusions): default=%default')
     parser.add_option('--seed', dest='seed', default=42,
                       help='Random integer seed (only relevant for choosing test set): default=%default')
